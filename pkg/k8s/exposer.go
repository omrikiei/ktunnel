package k8s

import (
	"context"
	"encoding/json"
	"errors"
	"fmt"
	"time"

	"github.com/omrikiei/ktunnel/pkg/common"
	log "github.com/sirupsen/logrus"
	appsv1 "k8s.io/api/apps/v1"
	v12 "k8s.io/api/core/v1"
	v1 "k8s.io/apimachinery/pkg/apis/meta/v1"
	"k8s.io/apimachinery/pkg/types"
	"k8s.io/apimachinery/pkg/util/intstr"

	apierrors "k8s.io/apimachinery/pkg/api/errors"
)

var supportedSchemes = map[string]v12.Protocol{
	"tcp":      v12.ProtocolTCP,
	"udp":      v12.ProtocolUDP,
	"grpc-web": v12.ProtocolTCP,
}

<<<<<<< HEAD
func ExposeAsService(namespace, name *string, tunnelPort int, scheme string, rawPorts []string, portName string, image string, Reuse bool, DeploymentOnly bool, readyChan chan<- bool, nodeSelectorTags map[string]string, deploymentLabels map[string]string, deploymentAnnotations map[string]string, cert, key string, serviceType string, kubecontext *string) error {
=======
func ExposeAsService(namespace, name *string, tunnelPort int, scheme string, rawPorts []string, portName string, image string, Reuse bool, DeploymentOnly bool, readyChan chan<- bool, nodeSelectorTags map[string]string, deploymentLabels map[string]string, cert, key string, serviceType string, kubecontext *string, cpuReq, cpuLimit, memReq, memLimit int64) error {
>>>>>>> 821ca80c
	getClients(namespace, kubecontext)

	ports := make([]v12.ServicePort, len(rawPorts))
	ctrPorts := make([]v12.ContainerPort, len(ports))
	protocol, ok := supportedSchemes[scheme]
	if !ok {
		return errors.New("unsupported scheme")
	}
	for i, p := range rawPorts {
		parsed, err := common.ParsePorts(p)
		if err != nil {
			log.Errorf("Failed to parse %s, skipping", p)
			continue
		}
		portname := fmt.Sprintf("%s-%d", scheme, parsed.Source)
		if portName != "" {
			portname = portName
		}
		ports[i] = v12.ServicePort{
			Protocol: protocol,
			Name:     portname,
			Port:     parsed.Source,
			TargetPort: intstr.IntOrString{
				Type:   intstr.Int,
				IntVal: parsed.Source,
				StrVal: "",
			},
		}
		ctrPorts[i] = v12.ContainerPort{
			ContainerPort: parsed.Source,
			Protocol:      protocol,
			Name:          portname,
		}
	}

<<<<<<< HEAD
	deployment := newDeployment(*namespace, *name, tunnelPort, image, ctrPorts, nodeSelectorTags, deploymentLabels, deploymentAnnotations, cert, key)
=======
	deployment := newDeployment(*namespace, *name, tunnelPort, image, ctrPorts, nodeSelectorTags, deploymentLabels, cert, key, cpuReq, cpuLimit, memReq, memLimit)
>>>>>>> 821ca80c

	service := newService(*namespace, *name, ports, v12.ServiceType(serviceType))

	var d *appsv1.Deployment
	var err error
	deploymentCreated := false
	existingDeployment, err := deploymentsClient.Get(context.Background(), *name, v1.GetOptions{})
	if err != nil && apierrors.IsNotFound(err) {
		d, err = deploymentsClient.Create(context.Background(), deployment, v1.CreateOptions{
			TypeMeta:     v1.TypeMeta{},
			DryRun:       nil,
			FieldManager: "",
		})
		if err != nil {
			return err
		}
		deploymentCreated = true
	}
	if !deploymentCreated && Reuse {
		// Copy annotations, labels and selectors to prevent PATCH issue with immutable fields
		deployment.Annotations = existingDeployment.Annotations
		deployment.Labels = existingDeployment.Labels
		deployment.Spec.Selector = existingDeployment.Spec.Selector
		deployment.Spec.Template.Labels = existingDeployment.Spec.Template.Labels

		patch, err := json.Marshal(deployment)
		if err != nil {
			return err
		}
		d, err = deploymentsClient.Patch(context.Background(), *name, types.MergePatchType, patch, v1.PatchOptions{
			TypeMeta:     v1.TypeMeta{},
			DryRun:       nil,
			FieldManager: "",
		})
		time.Sleep(time.Millisecond * 300)
		if err != nil {
			return err
		}
	}

	if d == nil {
		if !deploymentCreated {
			return errors.New("deployment with same name already exists")
		}
		return errors.New("error creating deployment")
	}

	if !DeploymentOnly {
		var newSvc *v12.Service
		serviceCreated := false
		existingService, err := svcClient.Get(context.Background(), *name, v1.GetOptions{})
		if err != nil && apierrors.IsNotFound(err) {

			newSvc, err = svcClient.Create(context.Background(), service, v1.CreateOptions{
				TypeMeta:     v1.TypeMeta{},
				DryRun:       nil,
				FieldManager: "",
			})

			if err != nil {
				return err
			}
			serviceCreated = true
		}
		if !serviceCreated && Reuse {
			// Copy labels and selectors to prevent PATCH issue with immutable fields
			service.Labels = existingService.Labels
			service.Spec.Selector = existingService.Spec.Selector

			patch, err := json.Marshal(service)
			if err != nil {
				return err
			}
			newSvc, err = svcClient.Patch(context.Background(), *name, types.MergePatchType, patch, v1.PatchOptions{
				TypeMeta:     v1.TypeMeta{},
				DryRun:       nil,
				FieldManager: "",
			})
			time.Sleep(time.Millisecond * 300)
			if err != nil {
				return err
			}
		}
		if newSvc == nil {
			if !serviceCreated {
				return errors.New("service with same name already exists")
			}
			return errors.New("error in creating service")
		}
		log.Infof("Exposed service's cluster ip is: %s", newSvc.Spec.ClusterIP)
	}

	watchForReady(deployment, readyChan)
	return nil
}

func TeardownExposedService(namespace, name string, kubecontext *string, DeploymentOnly bool) error {
	getClients(&namespace, kubecontext)
	if !DeploymentOnly {
		log.Infof("Deleting service %s", name)
		err := svcClient.Delete(context.Background(), name, v1.DeleteOptions{})
		if err != nil {
			return err
		}
	}
	log.Infof("Deleting deployment %s", name)
	err := deploymentsClient.Delete(context.Background(), name, v1.DeleteOptions{})
	if err != nil {
		return err
	}
	return nil
}<|MERGE_RESOLUTION|>--- conflicted
+++ resolved
@@ -24,11 +24,7 @@
 	"grpc-web": v12.ProtocolTCP,
 }
 
-<<<<<<< HEAD
-func ExposeAsService(namespace, name *string, tunnelPort int, scheme string, rawPorts []string, portName string, image string, Reuse bool, DeploymentOnly bool, readyChan chan<- bool, nodeSelectorTags map[string]string, deploymentLabels map[string]string, deploymentAnnotations map[string]string, cert, key string, serviceType string, kubecontext *string) error {
-=======
-func ExposeAsService(namespace, name *string, tunnelPort int, scheme string, rawPorts []string, portName string, image string, Reuse bool, DeploymentOnly bool, readyChan chan<- bool, nodeSelectorTags map[string]string, deploymentLabels map[string]string, cert, key string, serviceType string, kubecontext *string, cpuReq, cpuLimit, memReq, memLimit int64) error {
->>>>>>> 821ca80c
+func ExposeAsService(namespace, name *string, tunnelPort int, scheme string, rawPorts []string, portName string, image string, Reuse bool, DeploymentOnly bool, readyChan chan<- bool, nodeSelectorTags map[string]string, deploymentLabels map[string]string, deploymentAnnotations map[string]string, cert, key string, serviceType string, kubecontext *string, cpuReq, cpuLimit, memReq, memLimit int64) error {
 	getClients(namespace, kubecontext)
 
 	ports := make([]v12.ServicePort, len(rawPorts))
@@ -64,11 +60,7 @@
 		}
 	}
 
-<<<<<<< HEAD
-	deployment := newDeployment(*namespace, *name, tunnelPort, image, ctrPorts, nodeSelectorTags, deploymentLabels, deploymentAnnotations, cert, key)
-=======
-	deployment := newDeployment(*namespace, *name, tunnelPort, image, ctrPorts, nodeSelectorTags, deploymentLabels, cert, key, cpuReq, cpuLimit, memReq, memLimit)
->>>>>>> 821ca80c
+	deployment := newDeployment(*namespace, *name, tunnelPort, image, ctrPorts, nodeSelectorTags, deploymentLabels, deploymentAnnotations, cert, key, cpuReq, cpuLimit, memReq, memLimit)
 
 	service := newService(*namespace, *name, ports, v12.ServiceType(serviceType))
 
