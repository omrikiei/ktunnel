--- conflicted
+++ resolved
@@ -152,11 +152,7 @@
 	}
 }
 
-<<<<<<< HEAD
-func newDeployment(namespace, name string, port int, image string, ports []apiv1.ContainerPort, selector map[string]string, deploymentLabels map[string]string, deploymentAnnotations map[string]string, cert, key string) *appsv1.Deployment {
-=======
-func newDeployment(namespace, name string, port int, image string, ports []apiv1.ContainerPort, selector map[string]string, deploymentLabels map[string]string, cert, key string, cpuReq, cpuLimit, memReq, memLimit int64) *appsv1.Deployment {
->>>>>>> 821ca80c
+func newDeployment(namespace, name string, port int, image string, ports []apiv1.ContainerPort, selector map[string]string, deploymentLabels map[string]string, deploymentAnnotations map[string]string, cert, key string, cpuReq, cpuLimit, memReq, memLimit int64) *appsv1.Deployment {
 	replicas := int32(1)
 	deploymentLabels["app.kubernetes.io/name"] = name
 	deploymentLabels["app.kubernetes.io/instance"] = name
@@ -176,7 +172,7 @@
 			},
 			Template: apiv1.PodTemplateSpec{
 				ObjectMeta: metav1.ObjectMeta{
-					Labels: deploymentLabels,
+					Labels:      deploymentLabels,
 					Annotations: deploymentAnnotations,
 				},
 				Spec: apiv1.PodSpec{
