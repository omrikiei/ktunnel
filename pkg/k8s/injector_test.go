--- conflicted
+++ resolved
@@ -26,14 +26,10 @@
         fakeClient := testclient.NewSimpleClientset()
         deploymentsClient = fakeClient.AppsV1().Deployments(namespace)
         podsClient = fakeClient.CoreV1().Pods(namespace)
-<<<<<<< HEAD
-=======
-        
         // Set up a mock kubeconfig
         kubeconfig = &rest.Config{
                 Host: "https://fake.example.com",
         }
->>>>>>> 32fc8713
 }
 
 func createDeployment(c v1.DeploymentInterface, name string, replicas int32, containers *[]v14.Container) error {
