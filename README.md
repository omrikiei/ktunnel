--- conflicted
+++ resolved
@@ -32,15 +32,9 @@
 ## 🧐 About <a name = "about"></a>
 Ktunnel is a CLI tool that establishes a reverse tunnel between a kubernetes cluster and your local machine. It lets you expose your machine as a service in the cluster or expose it to a specific deployment. You can also use the client and server without the orchestration part.
 
-<<<<<<< HEAD
-ktunnel was born out of the need to access my development host when running applications on kubernetes. I specifically found it to be a challenge to run a [remote pycharm debugger](https://www.jetbrains.com/help/pycharm/remote-debugging-with-product.html#remote-debug-config) on pods in a kubernetes development cluster. 
-The aim of this project is to be an holistic solution to this specific problem(accessing the your local machine from a kubernetes pod) - although there are partial solutions to this problem such as [inlets](https://github.com/inlets/inlets) and [ngrok](https://ngrok.com/) I found them to be unsuitable and insecure for the task at hand.
-If you found this tool to be helpful on other scenarios(accessing a seeded development database/mocking a service and whatnot) I would love for us to communicate on that.
-=======
 Ktunnel was born out of the need to access my development host when running applications on kubernetes. I specifically found it to be a challenge to run a [remote pycharm debugger](https://www.jetbrains.com/help/pycharm/remote-debugging-with-product.html#remote-debug-config) on pods in a kubernetes development cluster. 
 The aim of this project is to be a holistic solution to this specific problem (accessing the local machine from a kubernetes pod) - although there are partial solutions to this problem such as [inlets](https://github.com/inlets/inlets) and [ngrok](https://ngrok.com/) I found them to be unsuitable and insecure for the task at hand.
 If you found this tool to be helpful on other scenarios (accessing a seeded development database/mocking a service and whatnot) I would love for us to communicate on that.
->>>>>>> e7bad8fc
 
 <p align="center">
 <img src="./docs/ktunnel diagram.png" alt="Ktunnel schema">
